--- conflicted
+++ resolved
@@ -4,17 +4,6 @@
 use aptos_metrics_core::{register_gauge, register_int_counter, Gauge, IntCounter};
 use once_cell::sync::Lazy;
 
-<<<<<<< HEAD
-=======
-pub static TRANSACTIONS_STREAMED: Lazy<IntCounter> = Lazy::new(|| {
-    register_int_counter!(
-        "indexer_grpc_transactions_streamed_count",
-        "Transaction streamed via GRPC",
-    )
-    .unwrap()
-});
-
->>>>>>> f206ca96
 /// Number of times the indexer has been unable to fetch a transaction. Ideally zero.
 pub static UNABLE_TO_FETCH_TRANSACTION: Lazy<IntCounter> = Lazy::new(|| {
     register_int_counter!(
