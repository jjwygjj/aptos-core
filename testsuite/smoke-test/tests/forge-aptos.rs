--- conflicted
+++ resolved
@@ -3,11 +3,7 @@
 
 use forge::{forge_main, ForgeConfig, LocalFactory, Options, Result};
 use smoke_test::{
-<<<<<<< HEAD
     aptos::{AccountCreation, ErrorReport, GasCheck, MintTransfer, PackagePublish},
-=======
-    aptos::{AccountCreation, ErrorReport, GasCheck, MintTransfer, StringArgs},
->>>>>>> f8882626
     transaction::ExternalTransactionSigner,
 };
 
