// Copyright © Aptos Foundation
// Parts of the project are originally copyright © Meta Platforms, Inc.
// SPDX-License-Identifier: Apache-2.0

use anyhow::{format_err, Context, Result};
use aptos_config::config::ConsensusConfig;
use aptos_forge::{
    success_criteria::{LatencyType, StateProgressThreshold, SuccessCriteria},
    system_metrics::{MetricsThreshold, SystemMetricsThreshold},
    ForgeConfig, Options, *,
};
use aptos_logger::Level;
use aptos_rest_client::Client as RestClient;
use aptos_sdk::{move_types::account_address::AccountAddress, transaction_builder::aptos_stdlib};
use aptos_testcases::{
    compatibility_test::SimpleValidatorUpgrade,
    consensus_reliability_tests::ChangingWorkingQuorumTest,
    forge_setup_test::ForgeSetupTest,
    framework_upgrade::FrameworkUpgrade,
    fullnode_reboot_stress_test::FullNodeRebootStressTest,
    generate_traffic,
    load_vs_perf_benchmark::{LoadVsPerfBenchmark, TransactinWorkload, Workloads},
    multi_region_simulation_test::MultiRegionMultiCloudSimulationTest,
    network_bandwidth_test::NetworkBandwidthTest,
    network_loss_test::NetworkLossTest,
    network_partition_test::NetworkPartitionTest,
    performance_test::PerformanceBenchmark,
    performance_with_fullnode_test::PerformanceBenchmarkWithFN,
    quorum_store_onchain_enable_test::QuorumStoreOnChainEnableTest,
    reconfiguration_test::ReconfigurationTest,
    state_sync_performance::{
        StateSyncFullnodeFastSyncPerformance, StateSyncFullnodePerformance,
        StateSyncValidatorPerformance,
    },
    three_region_simulation_test::{ExecutionDelayConfig, ThreeRegionSameCloudSimulationTest},
    twin_validator_test::TwinValidatorTest,
    two_traffics_test::{ThreeRegionSimulationTwoTrafficsTest, TwoTrafficsTest},
    validator_join_leave_test::ValidatorJoinLeaveTest,
    validator_reboot_stress_test::ValidatorRebootStressTest,
};
use std::{
    env,
    num::NonZeroUsize,
    process,
    sync::{
        atomic::{AtomicBool, Ordering},
        Arc,
    },
    thread,
    time::Duration,
};
use structopt::StructOpt;
use tokio::runtime::Runtime;
use url::Url;

#[cfg(unix)]
#[global_allocator]
static ALLOC: jemallocator::Jemalloc = jemallocator::Jemalloc;

#[derive(StructOpt, Debug)]
struct Args {
    #[structopt(long, default_value = "300")]
    duration_secs: usize,
    #[structopt(flatten)]
    options: Options,
    #[structopt(long)]
    num_validators: Option<usize>,
    #[structopt(long)]
    num_validator_fullnodes: Option<usize>,
    #[structopt(
        long,
        help = "Specify a test suite to run",
        default_value = "land_blocking"
    )]
    suite: String,
    #[structopt(long, multiple = true)]
    changelog: Option<Vec<String>>,

    // subcommand groups
    #[structopt(flatten)]
    cli_cmd: CliCommand,
}

#[derive(StructOpt, Debug)]
enum CliCommand {
    Test(TestCommand),
    Operator(OperatorCommand),
}

#[derive(StructOpt, Debug)]
enum TestCommand {
    LocalSwarm(LocalSwarm),
    K8sSwarm(K8sSwarm),
}

#[derive(StructOpt, Debug)]
enum OperatorCommand {
    SetNodeImageTag(SetNodeImageTag),
    CleanUp(CleanUp),
    Resize(Resize),
}

#[derive(StructOpt, Debug)]
struct LocalSwarm {}

#[derive(StructOpt, Debug)]
struct K8sSwarm {
    #[structopt(long, help = "The kubernetes namespace to use for test")]
    namespace: String,
    #[structopt(
        long,
        help = "The image tag currently is used for validators",
        default_value = "devnet"
    )]
    image_tag: String,
    #[structopt(
        long,
        help = "For supported tests, the image tag for validators to upgrade to",
        default_value = "devnet"
    )]
    upgrade_image_tag: String,
    #[structopt(
        long,
        help = "Path to flattened directory containing compiled Move modules"
    )]
    move_modules_dir: Option<String>,
    #[structopt(
        long,
        help = "If set, uses kubectl port-forward instead of assuming k8s DNS access"
    )]
    port_forward: bool,
    #[structopt(
        long,
        help = "If set, reuse the forge testnet active in the specified namespace"
    )]
    reuse: bool,
    #[structopt(
        long,
        help = "If set, keeps the forge testnet active in the specified namespace"
    )]
    keep: bool,
    #[structopt(long, help = "If set, enables HAProxy for each of the validators")]
    enable_haproxy: bool,
}

#[derive(StructOpt, Debug)]
struct SetNodeImageTag {
    #[structopt(long, help = "The name of the node StatefulSet to update")]
    stateful_set_name: String,
    #[structopt(long, help = "The name of the container to update")]
    container_name: String,
    #[structopt(long, help = "The docker image tag to use for the node")]
    image_tag: String,
    #[structopt(long, help = "The kubernetes namespace to clean up")]
    namespace: String,
}

#[derive(StructOpt, Debug)]
struct CleanUp {
    #[structopt(
        long,
        help = "The kubernetes namespace to clean up. If unset, attemps to cleanup all by using forge-management configmaps"
    )]
    namespace: Option<String>,
}

#[derive(StructOpt, Debug)]
struct Resize {
    #[structopt(long, help = "The kubernetes namespace to resize")]
    namespace: String,
    #[structopt(long, default_value = "30")]
    num_validators: usize,
    #[structopt(long, default_value = "1")]
    num_fullnodes: usize,
    #[structopt(
        long,
        help = "Override the image tag used for validators",
        default_value = "devnet"
    )]
    validator_image_tag: String,
    #[structopt(
        long,
        help = "Override the image tag used for testnet-specific components",
        default_value = "devnet"
    )]
    testnet_image_tag: String,
    #[structopt(
        long,
        help = "Path to flattened directory containing compiled Move modules"
    )]
    move_modules_dir: Option<String>,
    #[structopt(
        long,
        help = "If set, dont use kubectl port forward to access the cluster"
    )]
    connect_directly: bool,
    #[structopt(long, help = "If set, enables HAProxy for each of the validators")]
    enable_haproxy: bool,
}

fn main() -> Result<()> {
    let mut logger = aptos_logger::Logger::new();
    logger.channel_size(1000).is_async(false).level(Level::Info);
    logger.build();

    let args = Args::from_args();
    let duration = Duration::from_secs(args.duration_secs as u64);
    let suite_name: &str = args.suite.as_ref();

    let runtime = Runtime::new()?;
    match args.cli_cmd {
        // cmd input for test
        CliCommand::Test(ref test_cmd) => {
            // Identify the test suite to run
            let mut test_suite = get_test_suite(suite_name, duration)?;

            // Identify the number of validators and fullnodes to run
            // (if overriding what test has specified)
            if let Some(num_validators) = args.num_validators {
                let num_validators_non_zero = NonZeroUsize::new(num_validators)
                    .context("--num-validators must be positive!")?;
                test_suite = test_suite.with_initial_validator_count(num_validators_non_zero);

                // Verify the number of fullnodes is less than the validators
                if let Some(num_validator_fullnodes) = args.num_validator_fullnodes {
                    if num_validator_fullnodes > num_validators {
                        return Err(format_err!(
                            "Cannot have more fullnodes than validators! Fullnodes: {:?}, validators: {:?}.",
                            num_validator_fullnodes, num_validators
                        ));
                    }
                }
            }
            if let Some(num_validator_fullnodes) = args.num_validator_fullnodes {
                test_suite = test_suite.with_initial_fullnode_count(num_validator_fullnodes)
            }

            // Run the test suite
            match test_cmd {
                TestCommand::LocalSwarm(..) => {
                    // Loosen all criteria for local runs
                    test_suite.get_success_criteria_mut().avg_tps = 400;
                    let previous_emit_job = test_suite.get_emit_job().clone();
                    let test_suite =
                        test_suite.with_emit_job(previous_emit_job.mode(EmitJobMode::MaxLoad {
                            mempool_backlog: 5000,
                        }));

                    run_forge(
                        duration,
                        test_suite,
                        LocalFactory::from_workspace()?,
                        &args.options,
                        args.changelog.clone(),
                    )
                },
                TestCommand::K8sSwarm(k8s) => {
                    if let Some(move_modules_dir) = &k8s.move_modules_dir {
                        test_suite = test_suite.with_genesis_modules_path(move_modules_dir.clone());
                    }
                    run_forge(
                        duration,
                        test_suite,
                        K8sFactory::new(
                            k8s.namespace.clone(),
                            k8s.image_tag.clone(),
                            k8s.upgrade_image_tag.clone(),
                            k8s.port_forward,
                            k8s.reuse,
                            k8s.keep,
                            k8s.enable_haproxy,
                        )
                        .unwrap(),
                        &args.options,
                        args.changelog,
                    )?;
                    Ok(())
                },
            }
        },
        // cmd input for cluster operations
        CliCommand::Operator(op_cmd) => match op_cmd {
            OperatorCommand::SetNodeImageTag(set_stateful_set_image_tag_config) => {
                runtime.block_on(set_stateful_set_image_tag(
                    set_stateful_set_image_tag_config.stateful_set_name,
                    set_stateful_set_image_tag_config.container_name,
                    set_stateful_set_image_tag_config.image_tag,
                    set_stateful_set_image_tag_config.namespace,
                ))?;
                Ok(())
            },
            OperatorCommand::CleanUp(cleanup) => {
                if let Some(namespace) = cleanup.namespace {
                    runtime.block_on(uninstall_testnet_resources(namespace))?;
                } else {
                    runtime.block_on(cleanup_cluster_with_management())?;
                }
                Ok(())
            },
            OperatorCommand::Resize(resize) => {
                runtime.block_on(install_testnet_resources(
                    resize.namespace,
                    resize.num_validators,
                    resize.num_fullnodes,
                    resize.validator_image_tag,
                    resize.testnet_image_tag,
                    resize.move_modules_dir,
                    !resize.connect_directly,
                    resize.enable_haproxy,
                    None,
                    None,
                ))?;
                Ok(())
            },
        },
    }
}

pub fn run_forge<F: Factory>(
    global_duration: Duration,
    tests: ForgeConfig<'_>,
    factory: F,
    options: &Options,
    logs: Option<Vec<String>>,
) -> Result<()> {
    let forge = Forge::new(options, tests, global_duration, factory);

    if options.list {
        forge.list()?;

        return Ok(());
    }

    match forge.run() {
        Ok(report) => {
            if let Some(mut changelog) = logs {
                if changelog.len() != 2 {
                    println!("Use: changelog <from> <to>");
                    process::exit(1);
                }
                let to_commit = changelog.remove(1);
                let from_commit = Some(changelog.remove(0));
                send_changelog_message(&report.to_string(), &from_commit, &to_commit);
            }
            Ok(())
        },
        Err(e) => {
            eprintln!("Failed to run tests:\n{}", e);
            Err(e)
        },
    }
}

pub fn send_changelog_message(perf_msg: &str, from_commit: &Option<String>, to_commit: &str) {
    println!(
        "Generating changelog from {:?} to {}",
        from_commit, to_commit
    );
    let changelog = get_changelog(from_commit.as_ref(), to_commit);
    let msg = format!("{}\n\n{}", changelog, perf_msg);
    let slack_url: Option<Url> = env::var("SLACK_URL")
        .map(|u| u.parse().expect("Failed to parse SLACK_URL"))
        .ok();
    if let Some(ref slack_url) = slack_url {
        let slack_client = SlackClient::new();
        if let Err(e) = slack_client.send_message(slack_url, &msg) {
            println!("Failed to send slack message: {}", e);
        }
    }
}

fn get_changelog(prev_commit: Option<&String>, upstream_commit: &str) -> String {
    let github_client = GitHub::new();
    let commits = github_client.get_commits("aptos-labs/aptos-core", upstream_commit);
    match commits {
        Err(e) => {
            println!("Failed to get github commits: {:?}", e);
            format!("*Revision upstream_{}*", upstream_commit)
        },
        Ok(commits) => {
            let mut msg = format!("*Revision {}*", upstream_commit);
            for commit in commits {
                if let Some(prev_commit) = prev_commit {
                    if commit.sha.starts_with(prev_commit) {
                        break;
                    }
                }
                let commit_lines: Vec<_> = commit.commit.message.split('\n').collect();
                let commit_head = commit_lines[0];
                let commit_head = commit_head.replace("[breaking]", "*[breaking]*");
                let short_sha = &commit.sha[..6];
                let email_parts: Vec<_> = commit.commit.author.email.split('@').collect();
                let author = email_parts[0];
                let line = format!("\n>\u{2022} {} _{}_ {}", short_sha, author, commit_head);
                msg.push_str(&line);
            }
            msg
        },
    }
}

fn get_test_suite(suite_name: &str, duration: Duration) -> Result<ForgeConfig<'static>> {
    match suite_name {
        "land_blocking" => Ok(land_blocking_test_suite(duration)),
        "local_test_suite" => Ok(local_test_suite()),
        "pre_release" => Ok(pre_release_suite()),
        "run_forever" => Ok(run_forever()),
        // TODO(rustielin): verify each test suite
        "k8s_suite" => Ok(k8s_test_suite()),
        "chaos" => Ok(chaos_test_suite(duration)),
        single_test => single_test_suite(single_test),
    }
}

/// Provides a forge config that runs the swarm forever (unless killed)
fn run_forever() -> ForgeConfig<'static> {
    ForgeConfig::default()
        .with_admin_tests(vec![&GetMetadata])
        .with_genesis_module_bundle(aptos_cached_packages::head_release_bundle().clone())
        .with_aptos_tests(vec![&RunForever])
}

fn local_test_suite() -> ForgeConfig<'static> {
    ForgeConfig::default()
        .with_aptos_tests(vec![&FundAccount, &TransferCoins])
        .with_admin_tests(vec![&GetMetadata])
        .with_network_tests(vec![&RestartValidator, &EmitTransaction])
        .with_genesis_module_bundle(aptos_cached_packages::head_release_bundle().clone())
}

fn k8s_test_suite() -> ForgeConfig<'static> {
    ForgeConfig::default()
        .with_initial_validator_count(NonZeroUsize::new(30).unwrap())
        .with_aptos_tests(vec![&FundAccount, &TransferCoins])
        .with_admin_tests(vec![&GetMetadata])
        .with_network_tests(vec![
            &EmitTransaction,
            &SimpleValidatorUpgrade,
            &PerformanceBenchmark,
        ])
}

fn single_test_suite(test_name: &str) -> Result<ForgeConfig<'static>> {
    let config =
        ForgeConfig::default().with_initial_validator_count(NonZeroUsize::new(30).unwrap());
    let single_test_suite = match test_name {
        "epoch_changer_performance" => epoch_changer_performance(config),
        "state_sync_perf_fullnodes_apply_outputs" => {
            state_sync_perf_fullnodes_apply_outputs(config)
        },
        "state_sync_perf_fullnodes_execute_transactions" => {
            state_sync_perf_fullnodes_execute_transactions(config)
        },
        "state_sync_perf_fullnodes_fast_sync" => state_sync_perf_fullnodes_fast_sync(config),
        "state_sync_perf_validators" => state_sync_perf_validators(config),
        "validators_join_and_leave" => validators_join_and_leave(config),
        "compat" => compat(config),
        "framework_upgrade" => upgrade(config),
        "config" => config.with_network_tests(vec![&ReconfigurationTest]),
        "network_partition" => network_partition(config),
        "three_region_simulation" => three_region_simulation(config),
        "three_region_simulation_with_different_node_speed" => {
            three_region_simulation_with_different_node_speed(config)
        },
        "network_bandwidth" => network_bandwidth(config),
        "setup_test" => setup_test(config),
        "single_vfn_perf" => single_vfn_perf(config),
        "validator_reboot_stress_test" => validator_reboot_stress_test(config),
        "fullnode_reboot_stress_test" => fullnode_reboot_stress_test(config),
        "account_creation" | "nft_mint" | "publishing" | "module_loading"
        | "write_new_resource" => individual_workload_tests(test_name.into(), config),
        "graceful_overload" => graceful_overload(config),
        "three_region_simulation_graceful_overload" => three_region_sim_graceful_overload(config),
        // not scheduled on continuous
        "load_vs_perf_benchmark" => load_vs_perf_benchmark(config),
        "workload_vs_perf_benchmark" => workload_vs_perf_benchmark(config),
        // maximizing number of rounds and epochs within a given time, to stress test consensus
        // so using small constant traffic, small blocks and fast rounds, and short epochs.
        // reusing changing_working_quorum_test just for invariants/asserts, but with max_down_nodes = 0.
        "consensus_stress_test" => consensus_stress_test(),
        "changing_working_quorum_test" => changing_working_quorum_test(),
        "changing_working_quorum_test_high_load" => changing_working_quorum_test_high_load(),
        // not scheduled on continuous
        "large_test_only_few_nodes_down" => large_test_only_few_nodes_down(),
        "different_node_speed_and_reliability_test" => different_node_speed_and_reliability_test(),
        "state_sync_slow_processing_catching_up" => state_sync_slow_processing_catching_up(),
        "state_sync_failures_catching_up" => state_sync_failures_catching_up(),
        "twin_validator_test" => twin_validator_test(config),
        "large_db_simple_test" => large_db_simple_test(),
        "consensus_only_perf_benchmark" => run_consensus_only_perf_test(config),
        "consensus_only_three_region_simulation" => {
            run_consensus_only_three_region_simulation(config)
        },
        "quorum_store_reconfig_enable_test" => quorum_store_reconfig_enable_test(config),
        "multi_region_multi_cloud_simulation_test" => {
            multi_region_multi_cloud_simulation_test(config)
        },
        _ => return Err(format_err!("Invalid --suite given: {:?}", test_name)),
    };
    Ok(single_test_suite)
}

fn run_consensus_only_three_region_simulation(config: ForgeConfig) -> ForgeConfig {
    config
        .with_initial_validator_count(NonZeroUsize::new(20).unwrap())
        .with_emit_job(
            EmitJobRequest::default()
                .mode(EmitJobMode::ConstTps { tps: 30000 })
                .txn_expiration_time_secs(5 * 60),
        )
        .with_network_tests(vec![&ThreeRegionSameCloudSimulationTest {
            add_execution_delay: None,
        }])
        .with_genesis_helm_config_fn(Arc::new(|helm_values| {
            // no epoch change.
            helm_values["chain"]["epoch_duration_secs"] = (24 * 3600).into();
        }))
        .with_node_helm_config_fn(Arc::new(|helm_values| {
            helm_values["validator"]["config"]["mempool"]["capacity"] = 3_000_000.into();
            helm_values["validator"]["config"]["mempool"]["capacity_bytes"] =
                (3_u64 * 1024 * 1024 * 1024).into();
            helm_values["validator"]["config"]["mempool"]["capacity_per_user"] = 100_000.into();
            helm_values["validator"]["config"]["mempool"]["system_transaction_timeout_secs"] =
                (5 * 60 * 60).into();
            helm_values["validator"]["config"]["mempool"]["system_transaction_gc_interval_ms"] =
                (5 * 60 * 60_000).into();
            helm_values["validator"]["config"]["consensus"]["max_sending_block_txns"] = 5000.into();
            helm_values["validator"]["config"]["consensus"]["max_receiving_block_txns"] =
                30000.into();
            helm_values["validator"]["config"]["consensus"]["max_sending_block_bytes"] =
                (3 * 1024 * 1024).into();
            helm_values["validator"]["config"]["state_sync"]["state_sync_driver"]
                ["bootstrapping_mode"] = "ExecuteTransactionsFromGenesis".into();
            helm_values["validator"]["config"]["state_sync"]["state_sync_driver"]
                ["continuous_syncing_mode"] = "ExecuteTransactions".into();
        }))
        // TODO(ibalajiarun): tune these success critiera after we have a better idea of the test behavior
        .with_success_criteria(
            SuccessCriteria::new(10000)
                .add_no_restarts()
                .add_wait_for_catchup_s(240)
                .add_chain_progress(StateProgressThreshold {
                    max_no_progress_secs: 20.0,
                    max_round_gap: 6,
                }),
        )
}

fn run_consensus_only_perf_test(config: ForgeConfig) -> ForgeConfig {
    let emit_job = config.get_emit_job().clone();
    config
        .with_initial_validator_count(NonZeroUsize::new(20).unwrap())
        .with_network_tests(vec![&LoadVsPerfBenchmark {
            test: &PerformanceBenchmark,
            workloads: Workloads::TPS(&[30000]),
        }])
        .with_genesis_helm_config_fn(Arc::new(|helm_values| {
            // no epoch change.
            helm_values["chain"]["epoch_duration_secs"] = (24 * 3600).into();
        }))
        .with_emit_job(emit_job.txn_expiration_time_secs(5 * 60))
        .with_node_helm_config_fn(Arc::new(|helm_values| {
            helm_values["validator"]["config"]["mempool"]["capacity"] = 3_000_000.into();
            helm_values["validator"]["config"]["mempool"]["capacity_bytes"] =
                (3_u64 * 1024 * 1024 * 1024).into();
            helm_values["validator"]["config"]["mempool"]["capacity_per_user"] = 100_000.into();
            helm_values["validator"]["config"]["mempool"]["system_transaction_timeout_secs"] =
                (5 * 60 * 60).into();
            helm_values["validator"]["config"]["mempool"]["system_transaction_gc_interval_ms"] =
                (5 * 60 * 60_000).into();
            helm_values["validator"]["config"]["consensus"]["max_sending_block_txns"] =
                10000.into();
            helm_values["validator"]["config"]["consensus"]["max_receiving_block_txns"] =
                50000.into();
            helm_values["validator"]["config"]["consensus"]["max_sending_block_bytes"] =
                (3 * 1024 * 1024).into();
            helm_values["validator"]["config"]["state_sync"]["state_sync_driver"]
                ["bootstrapping_mode"] = "ExecuteTransactionsFromGenesis".into();
            helm_values["validator"]["config"]["state_sync"]["state_sync_driver"]
                ["continuous_syncing_mode"] = "ExecuteTransactions".into();
        }))
        .with_success_criteria(
            // TODO(ibalajiarun): tune these success critiera after we have a better idea of the test behavior
            SuccessCriteria::new(10000)
                .add_no_restarts()
                .add_wait_for_catchup_s(60)
                .add_chain_progress(StateProgressThreshold {
                    max_no_progress_secs: 30.0,
                    max_round_gap: 10,
                }),
        )
}

fn large_db_simple_test() -> ForgeConfig<'static> {
    large_db_test(10, 500, 300, "10-validators".to_string())
}

fn twin_validator_test(config: ForgeConfig) -> ForgeConfig {
    config
        .with_network_tests(vec![&TwinValidatorTest])
        .with_initial_validator_count(NonZeroUsize::new(20).unwrap())
        .with_initial_fullnode_count(5)
        .with_genesis_helm_config_fn(Arc::new(|helm_values| {
            helm_values["chain"]["epoch_duration_secs"] = 300.into();
        }))
        .with_success_criteria(
            SuccessCriteria::new(5500)
                .add_no_restarts()
                .add_wait_for_catchup_s(60)
                .add_system_metrics_threshold(SystemMetricsThreshold::new(
                    // Check that we don't use more than 12 CPU cores for 30% of the time.
                    MetricsThreshold::new(12, 30),
                    // Check that we don't use more than 5 GB of memory for 30% of the time.
                    MetricsThreshold::new(5 * 1024 * 1024 * 1024, 30),
                ))
                .add_chain_progress(StateProgressThreshold {
                    max_no_progress_secs: 10.0,
                    max_round_gap: 4,
                }),
        )
}

fn state_sync_failures_catching_up() -> ForgeConfig<'static> {
    changing_working_quorum_test_helper(
        10,
        300,
        3000,
        2500,
        true,
        false,
        &ChangingWorkingQuorumTest {
            min_tps: 1500,
            always_healthy_nodes: 2,
            max_down_nodes: 1,
            num_large_validators: 2,
            add_execution_delay: false,
            check_period_s: 27,
        },
    )
}

fn state_sync_slow_processing_catching_up() -> ForgeConfig<'static> {
    changing_working_quorum_test_helper(
        10,
        300,
        3000,
        2500,
        true,
        true,
        &ChangingWorkingQuorumTest {
            min_tps: 750,
            always_healthy_nodes: 2,
            max_down_nodes: 0,
            num_large_validators: 2,
            add_execution_delay: true,
            check_period_s: 57,
        },
    )
}

fn different_node_speed_and_reliability_test() -> ForgeConfig<'static> {
    changing_working_quorum_test_helper(20, 120, 70, 50, true, false, &ChangingWorkingQuorumTest {
        min_tps: 30,
        always_healthy_nodes: 6,
        max_down_nodes: 5,
        num_large_validators: 3,
        add_execution_delay: true,
        check_period_s: 27,
    })
}

fn large_test_only_few_nodes_down() -> ForgeConfig<'static> {
    changing_working_quorum_test_helper(
        60,
        120,
        100,
        70,
        false,
        false,
        &ChangingWorkingQuorumTest {
            min_tps: 50,
            always_healthy_nodes: 40,
            max_down_nodes: 10,
            num_large_validators: 0,
            add_execution_delay: false,
            check_period_s: 27,
        },
    )
}

fn changing_working_quorum_test_high_load() -> ForgeConfig<'static> {
    changing_working_quorum_test_helper(20, 120, 500, 300, true, true, &ChangingWorkingQuorumTest {
        min_tps: 50,
        always_healthy_nodes: 0,
        max_down_nodes: 20,
        num_large_validators: 0,
        add_execution_delay: false,
        // Use longer check duration, as we are bringing enough nodes
        // to require state-sync to catch up to have consensus.
        check_period_s: 53,
    })
}

fn changing_working_quorum_test() -> ForgeConfig<'static> {
    changing_working_quorum_test_helper(20, 120, 100, 70, true, true, &ChangingWorkingQuorumTest {
        min_tps: 15,
        always_healthy_nodes: 0,
        max_down_nodes: 20,
        num_large_validators: 0,
        add_execution_delay: false,
        // Use longer check duration, as we are bringing enough nodes
        // to require state-sync to catch up to have consensus.
        check_period_s: 53,
    })
}

fn consensus_stress_test() -> ForgeConfig<'static> {
    changing_working_quorum_test_helper(10, 60, 100, 80, true, false, &ChangingWorkingQuorumTest {
        min_tps: 50,
        always_healthy_nodes: 10,
        max_down_nodes: 0,
        num_large_validators: 0,
        add_execution_delay: false,
        check_period_s: 27,
    })
}

fn load_vs_perf_benchmark(config: ForgeConfig) -> ForgeConfig {
    config
        .with_initial_validator_count(NonZeroUsize::new(20).unwrap())
        .with_initial_fullnode_count(10)
        .with_network_tests(vec![&LoadVsPerfBenchmark {
            test: &PerformanceBenchmarkWithFN,
            workloads: Workloads::TPS(&[
                200, 1000, 3000, 5000, 7000, 7500, 8000, 9000, 10000, 12000, 15000,
            ]),
        }])
        .with_genesis_helm_config_fn(Arc::new(|helm_values| {
            // no epoch change.
            helm_values["chain"]["epoch_duration_secs"] = (24 * 3600).into();
        }))
        .with_success_criteria(
            SuccessCriteria::new(0)
                .add_no_restarts()
                .add_wait_for_catchup_s(60)
                .add_chain_progress(StateProgressThreshold {
                    max_no_progress_secs: 30.0,
                    max_round_gap: 10,
                }),
        )
}

fn workload_vs_perf_benchmark(config: ForgeConfig) -> ForgeConfig {
    config
        .with_initial_validator_count(NonZeroUsize::new(7).unwrap())
        .with_initial_fullnode_count(7)
        .with_node_helm_config_fn(Arc::new(move |helm_values| {
            helm_values["validator"]["config"]["execution"]
                ["processed_transactions_detailed_counters"] = true.into();
        }))
        // .with_emit_job(EmitJobRequest::default().mode(EmitJobMode::MaxLoad {
        //     mempool_backlog: 10000,
        // }))
        .with_network_tests(vec![&LoadVsPerfBenchmark {
            test: &PerformanceBenchmarkWithFN,
            workloads: Workloads::TRANSACTIONS(&[
                TransactinWorkload::NoOp,
                TransactinWorkload::NoOpUnique,
                TransactinWorkload::CoinTransfer,
                TransactinWorkload::CoinTransferUnique,
                TransactinWorkload::WriteResourceSmall,
                TransactinWorkload::WriteResourceBig,
                TransactinWorkload::LargeModuleWorkingSet,
                TransactinWorkload::PublishPackages,
                // TransactinWorkload::NftMint,
            ]),
        }])
        .with_genesis_helm_config_fn(Arc::new(|helm_values| {
            // no epoch change.
            helm_values["chain"]["epoch_duration_secs"] = (24 * 3600).into();
        }))
        .with_success_criteria(
            SuccessCriteria::new(0)
                .add_no_restarts()
                .add_wait_for_catchup_s(60)
                .add_chain_progress(StateProgressThreshold {
                    max_no_progress_secs: 30.0,
                    max_round_gap: 10,
                }),
        )
}

fn graceful_overload(config: ForgeConfig) -> ForgeConfig {
    config
        .with_initial_validator_count(NonZeroUsize::new(10).unwrap())
        // if we have full nodes for subset of validators, TPS drops.
        // Validators without VFN are proposing almost empty blocks,
        // as no useful transaction reach their mempool.
        // something to potentially improve upon.
        // So having VFNs for all validators
        .with_initial_fullnode_count(10)
        .with_network_tests(vec![&TwoTrafficsTest {
            inner_tps: 15000,
            inner_gas_price: aptos_global_constants::GAS_UNIT_PRICE,
            inner_init_gas_price_multiplier: 20,
            // Additionally - we are not really gracefully handling overlaods,
            // setting limits based on current reality, to make sure they
            // don't regress, but something to investigate
            avg_tps: 3400,
            latency_thresholds: &[],
        }])
        // First start higher gas-fee traffic, to not cause issues with TxnEmitter setup - account creation
        .with_emit_job(
            EmitJobRequest::default()
                .mode(EmitJobMode::ConstTps { tps: 1000 })
                .gas_price(5 * aptos_global_constants::GAS_UNIT_PRICE),
        )
        .with_genesis_helm_config_fn(Arc::new(|helm_values| {
            helm_values["chain"]["epoch_duration_secs"] = 300.into();
        }))
        .with_success_criteria(
            SuccessCriteria::new(900)
                .add_no_restarts()
                .add_wait_for_catchup_s(120)
                .add_system_metrics_threshold(SystemMetricsThreshold::new(
                    // Check that we don't use more than 12 CPU cores for 30% of the time.
                    MetricsThreshold::new(12, 40),
                    // Check that we don't use more than 5 GB of memory for 30% of the time.
                    MetricsThreshold::new(5 * 1024 * 1024 * 1024, 30),
                ))
                .add_latency_threshold(10.0, LatencyType::P50)
                .add_latency_threshold(30.0, LatencyType::P90)
                .add_chain_progress(StateProgressThreshold {
                    max_no_progress_secs: 30.0,
                    max_round_gap: 10,
                }),
        )
}

fn three_region_sim_graceful_overload(config: ForgeConfig) -> ForgeConfig {
    config
        .with_initial_validator_count(NonZeroUsize::new(20).unwrap())
        // if we have full nodes for subset of validators, TPS drops.
        // Validators without VFN are proposing almost empty blocks,
        // as no useful transaction reach their mempool.
        // something to potentially improve upon.
        // So having VFNs for all validators
        .with_initial_fullnode_count(20)
        .with_network_tests(vec![&ThreeRegionSimulationTwoTrafficsTest {
            traffic_test: TwoTrafficsTest {
                inner_tps: 15000,
                inner_gas_price: aptos_global_constants::GAS_UNIT_PRICE,
                inner_init_gas_price_multiplier: 20,
                // Additionally - we are not really gracefully handling overlaods,
                // setting limits based on current reality, to make sure they
                // don't regress, but something to investigate
                avg_tps: 3400,
                latency_thresholds: &[],
            },
            three_region_simulation_test: ThreeRegionSameCloudSimulationTest {
                add_execution_delay: None,
            },
        }])
        // First start higher gas-fee traffic, to not cause issues with TxnEmitter setup - account creation
        .with_emit_job(
            EmitJobRequest::default()
                .mode(EmitJobMode::ConstTps { tps: 1000 })
                .gas_price(5 * aptos_global_constants::GAS_UNIT_PRICE),
        )
        .with_genesis_helm_config_fn(Arc::new(|helm_values| {
            helm_values["chain"]["epoch_duration_secs"] = 300.into();
        }))
        .with_success_criteria(
            SuccessCriteria::new(900)
                .add_no_restarts()
                .add_wait_for_catchup_s(120)
                .add_system_metrics_threshold(SystemMetricsThreshold::new(
                    // Check that we don't use more than 12 CPU cores for 30% of the time.
                    MetricsThreshold::new(12, 40),
                    // Check that we don't use more than 5 GB of memory for 30% of the time.
                    MetricsThreshold::new(5 * 1024 * 1024 * 1024, 30),
                ))
                .add_latency_threshold(10.0, LatencyType::P50)
                .add_latency_threshold(30.0, LatencyType::P90)
                .add_chain_progress(StateProgressThreshold {
                    max_no_progress_secs: 30.0,
                    max_round_gap: 10,
                }),
        )
}

fn individual_workload_tests(test_name: String, config: ForgeConfig) -> ForgeConfig {
    let job = EmitJobRequest::default().mode(EmitJobMode::MaxLoad {
        mempool_backlog: 30000,
    });
    config
        .with_network_tests(vec![&PerformanceBenchmarkWithFN])
        .with_initial_validator_count(NonZeroUsize::new(5).unwrap())
        .with_initial_fullnode_count(3)
        .with_genesis_helm_config_fn(Arc::new(|helm_values| {
            helm_values["chain"]["epoch_duration_secs"] = 600.into();
        }))
        .with_node_helm_config_fn(Arc::new(move |helm_values| {
            helm_values["validator"]["config"]["execution"]
                ["processed_transactions_detailed_counters"] = true.into();
        }))
        .with_emit_job(
            if test_name == "write_new_resource" {
                let account_creation_type = TransactionType::AccountGeneration {
                    add_created_accounts_to_pool: true,
                    max_account_working_set: 20_000_000,
                    creation_balance: 200_000_000,
                };
                let write_type = TransactionType::CallCustomModules {
                    entry_point: EntryPoints::BytesMakeOrChange {
                        data_length: Some(32),
                    },
                    num_modules: 1,
                    use_account_pool: true,
                };
                job.transaction_mix_per_phase(vec![
                    // warmup
                    vec![(account_creation_type, 1)],
                    vec![(account_creation_type, 1)],
                    vec![(write_type, 1)],
                    // cooldown
                    vec![(write_type, 1)],
                ])
            } else {
                job.transaction_type(match test_name.as_str() {
                    "account_creation" => TransactionType::default_account_generation(),
                    "nft_mint" => TransactionType::NftMintAndTransfer,
                    "publishing" => TransactionType::PublishPackage {
                        use_account_pool: false,
                    },
                    "module_loading" => TransactionType::CallCustomModules {
                        entry_point: EntryPoints::Nop,
                        num_modules: 1000,
                        use_account_pool: false,
                    },
                    _ => unreachable!("{}", test_name),
                })
            },
        )
        .with_success_criteria(
            SuccessCriteria::new(match test_name.as_str() {
                "account_creation" => 3700,
                "nft_mint" => 1000,
                "publishing" => 60,
                "write_new_resource" => 3700,
                "module_loading" => 1800,
                _ => unreachable!("{}", test_name),
            })
            .add_no_restarts()
            .add_wait_for_catchup_s(240)
            .add_chain_progress(StateProgressThreshold {
                max_no_progress_secs: 20.0,
                max_round_gap: 6,
            }),
        )
}

fn fullnode_reboot_stress_test(config: ForgeConfig) -> ForgeConfig {
    config
        .with_initial_validator_count(NonZeroUsize::new(10).unwrap())
        .with_initial_fullnode_count(10)
        .with_network_tests(vec![&FullNodeRebootStressTest])
        .with_emit_job(EmitJobRequest::default().mode(EmitJobMode::ConstTps { tps: 5000 }))
        .with_success_criteria(SuccessCriteria::new(2000).add_wait_for_catchup_s(600))
}

fn validator_reboot_stress_test(config: ForgeConfig) -> ForgeConfig {
    config
        .with_initial_validator_count(NonZeroUsize::new(15).unwrap())
        .with_initial_fullnode_count(1)
        .with_network_tests(vec![&ValidatorRebootStressTest {
            num_simultaneously: 3,
            down_time_secs: 5.0,
            pause_secs: 5.0,
        }])
        .with_success_criteria(SuccessCriteria::new(2000).add_wait_for_catchup_s(600))
        .with_genesis_helm_config_fn(Arc::new(|helm_values| {
            helm_values["chain"]["epoch_duration_secs"] = 120.into();
        }))
}

fn single_vfn_perf(config: ForgeConfig) -> ForgeConfig {
    config
        .with_initial_validator_count(NonZeroUsize::new(1).unwrap())
        .with_initial_fullnode_count(1)
        .with_network_tests(vec![&PerformanceBenchmarkWithFN])
        .with_success_criteria(
            SuccessCriteria::new(5000)
                .add_no_restarts()
                .add_wait_for_catchup_s(240),
        )
}

fn setup_test(config: ForgeConfig) -> ForgeConfig {
    config
        .with_initial_fullnode_count(1)
        .with_network_tests(vec![&ForgeSetupTest])
}

fn network_bandwidth(config: ForgeConfig) -> ForgeConfig {
    config
        .with_initial_validator_count(NonZeroUsize::new(8).unwrap())
        .with_network_tests(vec![&NetworkBandwidthTest])
}

fn three_region_simulation_with_different_node_speed(config: ForgeConfig) -> ForgeConfig {
    config
        .with_initial_validator_count(NonZeroUsize::new(30).unwrap())
        .with_initial_fullnode_count(30)
        .with_emit_job(EmitJobRequest::default().mode(EmitJobMode::ConstTps { tps: 5000 }))
        .with_network_tests(vec![&ThreeRegionSameCloudSimulationTest {
            add_execution_delay: Some(ExecutionDelayConfig {
                inject_delay_node_fraction: 0.5,
                inject_delay_max_transaction_percentage: 40,
                inject_delay_per_transaction_ms: 2,
            }),
        }])
        .with_node_helm_config_fn(Arc::new(move |helm_values| {
            helm_values["validator"]["config"]["api"]["failpoints_enabled"] = true.into();
            // helm_values["validator"]["config"]["consensus"]["max_sending_block_txns"] =
            //     4000.into();
            // helm_values["validator"]["config"]["consensus"]["max_sending_block_bytes"] =
            //     1000000.into();
            helm_values["fullnode"]["config"]["state_sync"]["state_sync_driver"]
                ["bootstrapping_mode"] = "ExecuteTransactionsFromGenesis".into();
            helm_values["fullnode"]["config"]["state_sync"]["state_sync_driver"]
                ["continuous_syncing_mode"] = "ExecuteTransactions".into();
        }))
        .with_success_criteria(
            SuccessCriteria::new(1000)
                .add_no_restarts()
                .add_wait_for_catchup_s(240)
                .add_chain_progress(StateProgressThreshold {
                    max_no_progress_secs: 20.0,
                    max_round_gap: 6,
                }),
        )
}

fn three_region_simulation(config: ForgeConfig) -> ForgeConfig {
    config
<<<<<<< HEAD
        .with_initial_validator_count(NonZeroUsize::new(100).unwrap())
        .with_initial_fullnode_count(0)
        // .with_emit_job(EmitJobRequest::default().mode(EmitJobMode::ConstTps { tps: 5000 }))
        .with_network_tests(vec![&ThreeRegionSimulationTest {
=======
        .with_initial_validator_count(NonZeroUsize::new(12).unwrap())
        .with_initial_fullnode_count(12)
        .with_emit_job(EmitJobRequest::default().mode(EmitJobMode::ConstTps { tps: 5000 }))
        .with_network_tests(vec![&ThreeRegionSameCloudSimulationTest {
>>>>>>> 154e450a
            add_execution_delay: None,
        }])
        // TODO(rustielin): tune these success criteria after we have a better idea of the test behavior
        .with_success_criteria(
            SuccessCriteria::new(3000)
                .add_no_restarts()
                .add_wait_for_catchup_s(240)
                .add_chain_progress(StateProgressThreshold {
                    max_no_progress_secs: 20.0,
                    max_round_gap: 6,
                }),
        )
}

fn network_partition(config: ForgeConfig) -> ForgeConfig {
    config
        .with_initial_validator_count(NonZeroUsize::new(10).unwrap())
        .with_network_tests(vec![&NetworkPartitionTest])
        .with_success_criteria(
            SuccessCriteria::new(2500)
                .add_no_restarts()
                .add_wait_for_catchup_s(240),
        )
}

fn compat(config: ForgeConfig) -> ForgeConfig {
    config
        .with_initial_validator_count(NonZeroUsize::new(5).unwrap())
        .with_network_tests(vec![&SimpleValidatorUpgrade])
        .with_success_criteria(SuccessCriteria::new(5000).add_wait_for_catchup_s(240))
        .with_genesis_helm_config_fn(Arc::new(|helm_values| {
            helm_values["chain"]["epoch_duration_secs"] = 30.into();
        }))
}

fn upgrade(config: ForgeConfig) -> ForgeConfig {
    config
        .with_initial_validator_count(NonZeroUsize::new(5).unwrap())
        .with_network_tests(vec![&FrameworkUpgrade])
        .with_success_criteria(SuccessCriteria::new(5000).add_wait_for_catchup_s(240))
        .with_genesis_helm_config_fn(Arc::new(|helm_values| {
            helm_values["chain"]["epoch_duration_secs"] = 30.into();
        }))
}

fn epoch_changer_performance(config: ForgeConfig) -> ForgeConfig {
    config
        .with_network_tests(vec![&PerformanceBenchmark])
        .with_initial_validator_count(NonZeroUsize::new(5).unwrap())
        .with_initial_fullnode_count(2)
        .with_genesis_helm_config_fn(Arc::new(|helm_values| {
            helm_values["chain"]["epoch_duration_secs"] = 60.into();
        }))
}

/// A default config for running various state sync performance tests
fn state_sync_perf_fullnodes_config(forge_config: ForgeConfig<'static>) -> ForgeConfig<'static> {
    forge_config
        .with_initial_validator_count(NonZeroUsize::new(4).unwrap())
        .with_initial_fullnode_count(4)
}

/// The config for running a state sync performance test when applying
/// transaction outputs in fullnodes.
fn state_sync_perf_fullnodes_apply_outputs(
    forge_config: ForgeConfig<'static>,
) -> ForgeConfig<'static> {
    state_sync_perf_fullnodes_config(forge_config)
        .with_network_tests(vec![&StateSyncFullnodePerformance])
        .with_genesis_helm_config_fn(Arc::new(|helm_values| {
            helm_values["chain"]["epoch_duration_secs"] = 600.into();
        }))
        .with_node_helm_config_fn(Arc::new(|helm_values| {
            helm_values["fullnode"]["config"]["state_sync"]["state_sync_driver"]
                ["bootstrapping_mode"] = "ApplyTransactionOutputsFromGenesis".into();
            helm_values["fullnode"]["config"]["state_sync"]["state_sync_driver"]
                ["continuous_syncing_mode"] = "ApplyTransactionOutputs".into();
        }))
        .with_success_criteria(SuccessCriteria::new(10000))
}

/// The config for running a state sync performance test when executing
/// transactions in fullnodes.
fn state_sync_perf_fullnodes_execute_transactions(
    forge_config: ForgeConfig<'static>,
) -> ForgeConfig<'static> {
    state_sync_perf_fullnodes_config(forge_config)
        .with_network_tests(vec![&StateSyncFullnodePerformance])
        .with_genesis_helm_config_fn(Arc::new(|helm_values| {
            helm_values["chain"]["epoch_duration_secs"] = 600.into();
        }))
        .with_node_helm_config_fn(Arc::new(|helm_values| {
            helm_values["fullnode"]["config"]["state_sync"]["state_sync_driver"]
                ["bootstrapping_mode"] = "ExecuteTransactionsFromGenesis".into();
            helm_values["fullnode"]["config"]["state_sync"]["state_sync_driver"]
                ["continuous_syncing_mode"] = "ExecuteTransactions".into();
        }))
        .with_success_criteria(SuccessCriteria::new(5000))
}

/// The config for running a state sync performance test when fast syncing
/// to the latest epoch.
fn state_sync_perf_fullnodes_fast_sync(forge_config: ForgeConfig<'static>) -> ForgeConfig<'static> {
    state_sync_perf_fullnodes_config(forge_config)
        .with_network_tests(vec![&StateSyncFullnodeFastSyncPerformance])
        .with_genesis_helm_config_fn(Arc::new(|helm_values| {
            helm_values["chain"]["epoch_duration_secs"] = 180.into(); // Frequent epochs
        }))
        .with_emit_job(
            EmitJobRequest::default()
                .mode(EmitJobMode::MaxLoad {
                    mempool_backlog: 30000,
                })
                .transaction_type(TransactionType::default_account_generation()), // Create many state values
        )
        .with_node_helm_config_fn(Arc::new(|helm_values| {
            helm_values["fullnode"]["config"]["state_sync"]["state_sync_driver"]
                ["bootstrapping_mode"] = "DownloadLatestStates".into();
            helm_values["fullnode"]["config"]["state_sync"]["state_sync_driver"]
                ["continuous_syncing_mode"] = "ApplyTransactionOutputs".into();
        }))
}

/// The config for running a state sync performance test when applying
/// transaction outputs in failed validators.
fn state_sync_perf_validators(forge_config: ForgeConfig<'static>) -> ForgeConfig<'static> {
    forge_config
        .with_initial_validator_count(NonZeroUsize::new(7).unwrap())
        .with_genesis_helm_config_fn(Arc::new(|helm_values| {
            helm_values["chain"]["epoch_duration_secs"] = 600.into();
        }))
        .with_node_helm_config_fn(Arc::new(|helm_values| {
            helm_values["validator"]["config"]["state_sync"]["state_sync_driver"]
                ["bootstrapping_mode"] = "ApplyTransactionOutputsFromGenesis".into();
            helm_values["validator"]["config"]["state_sync"]["state_sync_driver"]
                ["continuous_syncing_mode"] = "ApplyTransactionOutputs".into();
        }))
        .with_network_tests(vec![&StateSyncValidatorPerformance])
        .with_success_criteria(SuccessCriteria::new(5000))
}

/// The config for running a validator join and leave test.
fn validators_join_and_leave(forge_config: ForgeConfig<'static>) -> ForgeConfig<'static> {
    forge_config
        .with_initial_validator_count(NonZeroUsize::new(20).unwrap())
        .with_genesis_helm_config_fn(Arc::new(|helm_values| {
            helm_values["chain"]["epoch_duration_secs"] = 60.into();
            helm_values["chain"]["allow_new_validators"] = true.into();
        }))
        .with_network_tests(vec![&ValidatorJoinLeaveTest])
        .with_success_criteria(
            SuccessCriteria::new(5000)
                .add_no_restarts()
                .add_wait_for_catchup_s(240)
                .add_system_metrics_threshold(SystemMetricsThreshold::new(
                    // Check that we don't use more than 12 CPU cores for 30% of the time.
                    MetricsThreshold::new(12, 30),
                    // Check that we don't use more than 10 GB of memory for 30% of the time.
                    MetricsThreshold::new(10 * 1024 * 1024 * 1024, 30),
                ))
                .add_chain_progress(StateProgressThreshold {
                    max_no_progress_secs: 10.0,
                    max_round_gap: 4,
                }),
        )
}

fn land_blocking_test_suite(duration: Duration) -> ForgeConfig<'static> {
    ForgeConfig::default()
        .with_initial_validator_count(NonZeroUsize::new(10).unwrap())
        .with_initial_fullnode_count(0)
        .with_network_tests(vec![&PerformanceBenchmarkWithFN])
        .with_genesis_helm_config_fn(Arc::new(|helm_values| {
            // Have single epoch change in land blocking
            helm_values["chain"]["epoch_duration_secs"] = 300.into();
        }))
        .with_success_criteria(
            SuccessCriteria::new(
                if duration.as_secs() > 1200 {
                    5000
                } else {
                    5500
                },
            )
            .add_no_restarts()
            .add_wait_for_catchup_s(
                // Give at least 60s for catchup, give 10% of the run for longer durations.
                (duration.as_secs() / 10).max(60),
            )
            .add_system_metrics_threshold(SystemMetricsThreshold::new(
                // Check that we don't use more than 12 CPU cores for 30% of the time.
                MetricsThreshold::new(12, 30),
                // Check that we don't use more than 10 GB of memory for 30% of the time.
                MetricsThreshold::new(10 * 1024 * 1024 * 1024, 30),
            ))
            .add_chain_progress(StateProgressThreshold {
                max_no_progress_secs: 10.0,
                max_round_gap: 4,
            }),
        )
}

fn pre_release_suite() -> ForgeConfig<'static> {
    ForgeConfig::default()
        .with_initial_validator_count(NonZeroUsize::new(30).unwrap())
        .with_network_tests(vec![&NetworkBandwidthTest])
}

fn chaos_test_suite(duration: Duration) -> ForgeConfig<'static> {
    ForgeConfig::default()
        .with_initial_validator_count(NonZeroUsize::new(30).unwrap())
        .with_network_tests(vec![
            &NetworkBandwidthTest,
            &ThreeRegionSameCloudSimulationTest {
                add_execution_delay: None,
            },
            &NetworkLossTest,
        ])
        .with_success_criteria(
            SuccessCriteria::new(
                if duration > Duration::from_secs(1200) {
                    100
                } else {
                    1000
                },
            )
            .add_no_restarts()
            .add_system_metrics_threshold(SystemMetricsThreshold::new(
                // Check that we don't use more than 12 CPU cores for 30% of the time.
                MetricsThreshold::new(12, 30),
                // Check that we don't use more than 5 GB of memory for 30% of the time.
                MetricsThreshold::new(5 * 1024 * 1024 * 1024, 30),
            )),
        )
}

fn changing_working_quorum_test_helper(
    num_validators: usize,
    epoch_duration: usize,
    target_tps: usize,
    min_avg_tps: usize,
    apply_txn_outputs: bool,
    use_chain_backoff: bool,
    test: &'static ChangingWorkingQuorumTest,
) -> ForgeConfig<'static> {
    let config = ForgeConfig::default();
    let num_large_validators = test.num_large_validators;
    config
        .with_initial_validator_count(NonZeroUsize::new(num_validators).unwrap())
        .with_initial_fullnode_count(
            if test.max_down_nodes == 0 {
                0
            } else {
                std::cmp::max(2, target_tps / 1000)
            },
        )
        .with_network_tests(vec![test])
        .with_genesis_helm_config_fn(Arc::new(move |helm_values| {
            helm_values["chain"]["epoch_duration_secs"] = epoch_duration.into();
            helm_values["genesis"]["validator"]["num_validators_with_larger_stake"] =
                num_large_validators.into();
        }))
        .with_node_helm_config_fn(Arc::new(move |helm_values| {
            helm_values["validator"]["config"]["api"]["failpoints_enabled"] = true.into();
            let block_size = (target_tps / 4) as u64;
            helm_values["validator"]["config"]["consensus"]["max_sending_block_txns"] =
                block_size.into();
            helm_values["validator"]["config"]["consensus"]["max_receiving_block_txns"] =
                block_size.into();
            helm_values["validator"]["config"]["consensus"]["round_initial_timeout_ms"] =
                500.into();
            helm_values["validator"]["config"]["consensus"]
                ["round_timeout_backoff_exponent_base"] = 1.0.into();
            helm_values["validator"]["config"]["consensus"]["quorum_store_poll_count"] = 1.into();

            let mut chain_health_backoff = ConsensusConfig::default().chain_health_backoff;
            if use_chain_backoff {
                // Generally if we are stress testing the consensus, we don't want to slow it down.
                chain_health_backoff = vec![];
            } else {
                for (i, item) in chain_health_backoff.iter_mut().enumerate() {
                    // as we have lower TPS, make limits smaller
                    item.max_sending_block_txns_override =
                        (block_size / 2_u64.pow(i as u32 + 1)).max(2);
                    // as we have fewer nodes, make backoff triggered earlier:
                    item.backoff_if_below_participating_voting_power_percentage = 90 - i * 5;
                }
            }

            helm_values["validator"]["config"]["consensus"]["chain_health_backoff"] =
                serde_yaml::to_value(chain_health_backoff).unwrap();

            // Override the syncing mode of all nodes to use transaction output syncing.
            // TODO(joshlind): remove me once we move back to output syncing by default.
            if apply_txn_outputs {
                helm_values["validator"]["config"]["state_sync"]["state_sync_driver"]
                    ["bootstrapping_mode"] = "ApplyTransactionOutputsFromGenesis".into();
                helm_values["validator"]["config"]["state_sync"]["state_sync_driver"]
                    ["continuous_syncing_mode"] = "ApplyTransactionOutputs".into();

                helm_values["fullnode"]["config"]["state_sync"]["state_sync_driver"]
                    ["bootstrapping_mode"] = "ApplyTransactionOutputsFromGenesis".into();
                helm_values["fullnode"]["config"]["state_sync"]["state_sync_driver"]
                    ["continuous_syncing_mode"] = "ApplyTransactionOutputs".into();
            }
        }))
        .with_emit_job(
            EmitJobRequest::default()
                .mode(EmitJobMode::ConstTps { tps: target_tps })
                .transaction_mix(vec![
                    (TransactionType::default_coin_transfer(), 80),
                    (TransactionType::default_account_generation(), 20),
                ]),
        )
        .with_success_criteria(
            SuccessCriteria::new(min_avg_tps)
                .add_no_restarts()
                .add_wait_for_catchup_s(30)
                .add_chain_progress(StateProgressThreshold {
                    max_no_progress_secs: if test.max_down_nodes == 0 {
                        // very aggressive if no nodes are expected to be down
                        3.0
                    } else if test.max_down_nodes * 3 + 1 + 2 < num_validators {
                        // number of down nodes is at least 2 below the quorum limit, so
                        // we can still be reasonably aggressive
                        15.0
                    } else {
                        // number of down nodes is close to the quorum limit, so
                        // make a check a bit looser, as state sync might be required
                        // to get the quorum back.
                        30.0
                    },
                    max_round_gap: 6,
                }),
        )
}

fn large_db_test(
    num_validators: usize,
    target_tps: usize,
    min_avg_tps: usize,
    existing_db_tag: String,
) -> ForgeConfig<'static> {
    let config = ForgeConfig::default();
    config
        .with_initial_validator_count(NonZeroUsize::new(num_validators).unwrap())
        .with_initial_fullnode_count(std::cmp::max(2, target_tps / 1000))
        .with_network_tests(vec![&PerformanceBenchmark])
        .with_existing_db(existing_db_tag.clone())
        .with_node_helm_config_fn(Arc::new(move |helm_values| {
            helm_values["validator"]["storage"]["labels"]["tag"] = existing_db_tag.clone().into();
            helm_values["fullnode"]["storage"]["labels"]["tag"] = existing_db_tag.clone().into();
            helm_values["validator"]["config"]["base"]["working_dir"] =
                "/opt/aptos/data/checkpoint".into();
            helm_values["fullnode"]["config"]["base"]["working_dir"] =
                "/opt/aptos/data/checkpoint".into();
        }))
        .with_emit_job(
            EmitJobRequest::default()
                .mode(EmitJobMode::ConstTps { tps: target_tps })
                .transaction_mix(vec![
                    (TransactionType::default_coin_transfer(), 75),
                    (TransactionType::default_account_generation(), 20),
                    (TransactionType::NftMintAndTransfer, 5),
                ]),
        )
        .with_success_criteria(
            SuccessCriteria::new(min_avg_tps)
                .add_no_restarts()
                .add_wait_for_catchup_s(30)
                .add_chain_progress(StateProgressThreshold {
                    max_no_progress_secs: 20.0,
                    max_round_gap: 6,
                }),
        )
}

fn quorum_store_reconfig_enable_test(forge_config: ForgeConfig<'static>) -> ForgeConfig<'static> {
    forge_config
        .with_initial_validator_count(NonZeroUsize::new(20).unwrap())
        .with_initial_fullnode_count(20)
        .with_network_tests(vec![&QuorumStoreOnChainEnableTest {}])
        .with_success_criteria(
            SuccessCriteria::new(5000)
                .add_no_restarts()
                .add_wait_for_catchup_s(240)
                .add_system_metrics_threshold(SystemMetricsThreshold::new(
                    // Check that we don't use more than 12 CPU cores for 30% of the time.
                    MetricsThreshold::new(12, 30),
                    // Check that we don't use more than 10 GB of memory for 30% of the time.
                    MetricsThreshold::new(10 * 1024 * 1024 * 1024, 30),
                ))
                .add_chain_progress(StateProgressThreshold {
                    max_no_progress_secs: 10.0,
                    max_round_gap: 4,
                }),
        )
}

fn multi_region_multi_cloud_simulation_test(config: ForgeConfig<'static>) -> ForgeConfig<'static> {
    config
        .with_initial_validator_count(NonZeroUsize::new(100).unwrap())
        .with_emit_job(
            EmitJobRequest::default()
                .mode(EmitJobMode::MaxLoad {
                    mempool_backlog: 200_000,
                })
                .txn_expiration_time_secs(5 * 60),
        )
        .with_network_tests(vec![&MultiRegionMultiCloudSimulationTest {}])
        .with_genesis_helm_config_fn(Arc::new(|helm_values| {
            // no epoch change.
            helm_values["chain"]["epoch_duration_secs"] = (24 * 3600).into();
        }))
        // TODO(ibalajiarun): tune these success critiera after we have a better idea of the test behavior
        .with_success_criteria(
            SuccessCriteria::new(10000)
                .add_no_restarts()
                .add_wait_for_catchup_s(240)
                .add_chain_progress(StateProgressThreshold {
                    max_no_progress_secs: 20.0,
                    max_round_gap: 6,
                }),
        )
}

/// A simple test that runs the swarm forever. This is useful for
/// local testing (e.g., deploying a local swarm and interacting
/// with it).
#[derive(Debug)]
struct RunForever;

impl Test for RunForever {
    fn name(&self) -> &'static str {
        "run_forever"
    }
}

#[async_trait::async_trait]
impl AptosTest for RunForever {
    async fn run<'t>(&self, _ctx: &mut AptosContext<'t>) -> Result<()> {
        println!("The network has been deployed. Hit Ctrl+C to kill this, otherwise it will run forever.");
        let keep_running = Arc::new(AtomicBool::new(true));
        while keep_running.load(Ordering::Acquire) {
            thread::park();
        }
        Ok(())
    }
}

//TODO Make public test later
#[derive(Debug)]
struct GetMetadata;

impl Test for GetMetadata {
    fn name(&self) -> &'static str {
        "get_metadata"
    }
}

impl AdminTest for GetMetadata {
    fn run<'t>(&self, ctx: &mut AdminContext<'t>) -> Result<()> {
        let client = ctx.rest_client();
        let runtime = Runtime::new().unwrap();
        runtime.block_on(client.get_aptos_version()).unwrap();
        runtime.block_on(client.get_ledger_information()).unwrap();

        Ok(())
    }
}

pub async fn check_account_balance(
    client: &RestClient,
    account_address: AccountAddress,
    expected: u64,
) -> Result<()> {
    let balance = client
        .get_account_balance(account_address)
        .await?
        .into_inner();
    assert_eq!(balance.get(), expected);

    Ok(())
}

#[derive(Debug)]
struct FundAccount;

impl Test for FundAccount {
    fn name(&self) -> &'static str {
        "fund_account"
    }
}

#[async_trait::async_trait]
impl AptosTest for FundAccount {
    async fn run<'t>(&self, ctx: &mut AptosContext<'t>) -> Result<()> {
        let client = ctx.client();

        let account = ctx.random_account();
        let amount = 1000;
        ctx.create_user_account(account.public_key()).await?;
        ctx.mint(account.address(), amount).await?;
        check_account_balance(&client, account.address(), amount).await?;

        Ok(())
    }
}

#[derive(Debug)]
struct TransferCoins;

impl Test for TransferCoins {
    fn name(&self) -> &'static str {
        "transfer_coins"
    }
}

#[async_trait::async_trait]
impl AptosTest for TransferCoins {
    async fn run<'t>(&self, ctx: &mut AptosContext<'t>) -> Result<()> {
        let client = ctx.client();
        let mut payer = ctx.random_account();
        let payee = ctx.random_account();
        ctx.create_user_account(payer.public_key()).await?;
        ctx.create_user_account(payee.public_key()).await?;
        ctx.mint(payer.address(), 10000).await?;
        check_account_balance(&client, payer.address(), 10000).await?;

        let transfer_txn = payer.sign_with_transaction_builder(
            ctx.aptos_transaction_factory()
                .payload(aptos_stdlib::aptos_coin_transfer(payee.address(), 10)),
        );
        client.submit_and_wait(&transfer_txn).await?;
        check_account_balance(&client, payee.address(), 10).await?;

        Ok(())
    }
}

#[derive(Debug)]
struct RestartValidator;

impl Test for RestartValidator {
    fn name(&self) -> &'static str {
        "restart_validator"
    }
}

impl NetworkTest for RestartValidator {
    fn run<'t>(&self, ctx: &mut NetworkContext<'t>) -> Result<()> {
        let runtime = Runtime::new()?;
        runtime.block_on(async {
            let node = ctx.swarm().validators_mut().next().unwrap();
            node.health_check().await.expect("node health check failed");
            node.stop().await.unwrap();
            println!("Restarting node {}", node.peer_id());
            node.start().await.unwrap();
            tokio::time::sleep(Duration::from_secs(1)).await;
            node.health_check().await.expect("node health check failed");
        });
        Ok(())
    }
}

#[derive(Debug)]
struct EmitTransaction;

impl Test for EmitTransaction {
    fn name(&self) -> &'static str {
        "emit_transaction"
    }
}

impl NetworkTest for EmitTransaction {
    fn run<'t>(&self, ctx: &mut NetworkContext<'t>) -> Result<()> {
        let duration = Duration::from_secs(10);
        let all_validators = ctx
            .swarm()
            .validators()
            .map(|v| v.peer_id())
            .collect::<Vec<_>>();
        let stats = generate_traffic(ctx, &all_validators, duration).unwrap();
        ctx.report
            .report_txn_stats(self.name().to_string(), &stats, duration);

        Ok(())
    }
}<|MERGE_RESOLUTION|>--- conflicted
+++ resolved
@@ -1044,17 +1044,10 @@
 
 fn three_region_simulation(config: ForgeConfig) -> ForgeConfig {
     config
-<<<<<<< HEAD
-        .with_initial_validator_count(NonZeroUsize::new(100).unwrap())
-        .with_initial_fullnode_count(0)
-        // .with_emit_job(EmitJobRequest::default().mode(EmitJobMode::ConstTps { tps: 5000 }))
-        .with_network_tests(vec![&ThreeRegionSimulationTest {
-=======
         .with_initial_validator_count(NonZeroUsize::new(12).unwrap())
         .with_initial_fullnode_count(12)
         .with_emit_job(EmitJobRequest::default().mode(EmitJobMode::ConstTps { tps: 5000 }))
         .with_network_tests(vec![&ThreeRegionSameCloudSimulationTest {
->>>>>>> 154e450a
             add_execution_delay: None,
         }])
         // TODO(rustielin): tune these success criteria after we have a better idea of the test behavior
