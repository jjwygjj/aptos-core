// Copyright (c) Aptos
// SPDX-License-Identifier: Apache-2.0

use crate::{
    executor::BlockExecutor,
    proptest_types::types::{DeltaDataView, ExpectedOutput, KeyType, Task, Transaction, ValueType},
<<<<<<< HEAD
    scheduler::{DependencyResult, Scheduler, SchedulerTask, TaskGuard},
=======
    scheduler::{Scheduler, SchedulerTask},
>>>>>>> e77f8ce8
    task::ModulePath,
};
use aptos_aggregator::delta_change_set::{delta_add, delta_sub, DeltaOp, DeltaUpdate};
use aptos_types::write_set::TransactionWrite;
use rand::random;
use std::{
    fmt::Debug,
    hash::Hash,
    marker::PhantomData,
    sync::{atomic::AtomicUsize, Arc},
};

fn run_and_assert<K, V>(transactions: Vec<Transaction<K, V>>)
where
    K: PartialOrd + Ord + Send + Sync + Clone + Hash + Eq + ModulePath + 'static,
    V: Send + Sync + Debug + Clone + Eq + TransactionWrite + 'static,
{
    let data_view = DeltaDataView::<K, V> {
        phantom: PhantomData,
    };

    let output =
        BlockExecutor::<Transaction<K, V>, Task<K, V>, DeltaDataView<K, V>>::new(num_cpus::get())
            .execute_transactions_parallel((), &transactions, &data_view)
            .map(|zipped| zipped.into_iter().map(|(res, _)| res).collect());

    let baseline = ExpectedOutput::generate_baseline(&transactions, None);

    baseline.assert_output(&output);
}

fn random_value(delete_value: bool) -> ValueType<Vec<u8>> {
    ValueType((0..4).map(|_| (random::<u8>())).collect(), !delete_value)
}

#[test]
fn delta_counters() {
    let key = KeyType(random::<[u8; 32]>(), false);
    let mut transactions = vec![Transaction::Write {
        incarnation: Arc::new(AtomicUsize::new(0)),
        reads: vec![vec![]],
        writes_and_deltas: vec![(vec![(key, random_value(false))], vec![])],
    }];

    for _ in 0..50 {
        transactions.push(Transaction::Write {
            incarnation: Arc::new(AtomicUsize::new(0)),
            reads: vec![vec![key]],
            writes_and_deltas: vec![(vec![], vec![(key, delta_add(5, u128::MAX))])],
        });
    }

    transactions.push(Transaction::Write {
        incarnation: Arc::new(AtomicUsize::new(0)),
        reads: vec![vec![]],
        writes_and_deltas: vec![(vec![(key, random_value(false))], vec![])],
    });

    for _ in 0..50 {
        transactions.push(Transaction::Write {
            incarnation: Arc::new(AtomicUsize::new(0)),
            reads: vec![vec![key]],
            writes_and_deltas: vec![(vec![], vec![(key, delta_sub(2, u128::MAX))])],
        });
    }

    run_and_assert(transactions)
}

#[test]
fn delta_chains() {
    let mut transactions = vec![];
    // Generate a series of transactions add and subtract from an aggregator.

    let keys: Vec<KeyType<[u8; 32]>> = (0..10)
        .map(|_| KeyType(random::<[u8; 32]>(), false))
        .collect();

    for i in 0..500 {
        transactions.push(
            Transaction::Write::<KeyType<[u8; 32]>, ValueType<[u8; 32]>> {
                incarnation: Arc::new(AtomicUsize::new(0)),
                reads: vec![keys.clone()],
                writes_and_deltas: vec![(
                    vec![],
                    keys.iter()
                        .enumerate()
                        .filter_map(|(j, k)| match (i + j) % 2 == 0 {
                            true => Some((
                                *k,
                                // Deterministic pattern for adds/subtracts.
                                DeltaOp::new(
                                    if (i % 2 == 0) == (j < 5) {
                                        DeltaUpdate::Plus(10)
                                    } else {
                                        DeltaUpdate::Minus(1)
                                    },
                                    // below params irrelevant for this test.
                                    u128::MAX,
                                    0,
                                    0,
                                ),
                            )),
                            false => None,
                        })
                        .collect(),
                )],
            },
        )
    }

    run_and_assert(transactions)
}

const TOTAL_KEY_NUM: u64 = 50;
const WRITES_PER_KEY: u64 = 100;

#[test]
fn cycle_transactions() {
    let mut transactions = vec![];
    // For every key in `TOTAL_KEY_NUM`, generate a series of transactions that will assign a
    // value to this key.
    for _ in 0..TOTAL_KEY_NUM {
        let key = random::<[u8; 32]>();
        for _ in 0..WRITES_PER_KEY {
            transactions.push(Transaction::Write {
                incarnation: Arc::new(AtomicUsize::new(0)),
                reads: vec![vec![KeyType(key, false)]],
                writes_and_deltas: vec![(vec![(KeyType(key, false), random_value(false))], vec![])],
            })
        }
    }
    run_and_assert(transactions)
}

const NUM_BLOCKS: u64 = 10;
const TXN_PER_BLOCK: u64 = 100;

#[test]
fn one_reads_all_barrier() {
    let mut transactions = vec![];
    let keys: Vec<KeyType<_>> = (0..TXN_PER_BLOCK)
        .map(|_| KeyType(random::<[u8; 32]>(), false))
        .collect();
    for _ in 0..NUM_BLOCKS {
        for key in &keys {
            transactions.push(Transaction::Write {
                incarnation: Arc::new(AtomicUsize::new(0)),
                reads: vec![vec![*key]],
                writes_and_deltas: vec![(vec![(*key, random_value(false))], vec![])],
            })
        }
        // One transaction reading the write results of every prior transactions in the block.
        transactions.push(Transaction::Write {
            incarnation: Arc::new(AtomicUsize::new(0)),
            reads: vec![keys.clone()],
            writes_and_deltas: vec![(vec![], vec![])],
        })
    }
    run_and_assert(transactions)
}

#[test]
fn one_writes_all_barrier() {
    let mut transactions = vec![];
    let keys: Vec<KeyType<_>> = (0..TXN_PER_BLOCK)
        .map(|_| KeyType(random::<[u8; 32]>(), false))
        .collect();
    for _ in 0..NUM_BLOCKS {
        for key in &keys {
            transactions.push(Transaction::Write {
                incarnation: Arc::new(AtomicUsize::new(0)),
                reads: vec![vec![*key]],
                writes_and_deltas: vec![(vec![(*key, random_value(false))], vec![])],
            })
        }
        // One transaction writing to the write results of every prior transactions in the block.
        transactions.push(Transaction::Write {
            incarnation: Arc::new(AtomicUsize::new(0)),
            reads: vec![keys.clone()],
            writes_and_deltas: vec![(
                keys.iter()
                    .map(|key| (*key, random_value(false)))
                    .collect::<Vec<_>>(),
                vec![],
            )],
        })
    }
    run_and_assert(transactions)
}

#[test]
fn early_aborts() {
    let mut transactions = vec![];
    let keys: Vec<_> = (0..TXN_PER_BLOCK)
        .map(|_| KeyType(random::<[u8; 32]>(), false))
        .collect();

    for _ in 0..NUM_BLOCKS {
        for key in &keys {
            transactions.push(Transaction::Write {
                incarnation: Arc::new(AtomicUsize::new(0)),
                reads: vec![vec![*key]],
                writes_and_deltas: vec![(vec![(*key, random_value(false))], vec![])],
            })
        }
        // One transaction that triggers an abort
        transactions.push(Transaction::Abort)
    }
    run_and_assert(transactions)
}

#[test]
fn early_skips() {
    let mut transactions = vec![];
    let keys: Vec<_> = (0..TXN_PER_BLOCK)
        .map(|_| KeyType(random::<[u8; 32]>(), false))
        .collect();

    for _ in 0..NUM_BLOCKS {
        for key in &keys {
            transactions.push(Transaction::Write {
                incarnation: Arc::new(AtomicUsize::new(0)),
                reads: vec![vec![*key]],
                writes_and_deltas: vec![(vec![(*key, random_value(false))], vec![])],
            })
        }
        // One transaction that triggers an abort
        transactions.push(Transaction::SkipRest)
    }
    run_and_assert(transactions)
}

#[test]
fn scheduler_tasks() {
    let s = Scheduler::new(6);

    for i in 0..5 {
        // not calling finish execution, so validation tasks not dispatched.
        assert!(matches!(
            s.next_task(false),
            SchedulerTask::ExecutionTask((j, 0), None) if i == j
        ));
    }

    // Finish execution for txns 0, 2, 4. txn 0 without validate_suffix and because
    // validation index is higher will return validation task to the caller.
    assert!(matches!(
        s.finish_execution(0, 0, false),
        SchedulerTask::ValidationTask((0, 0), 0)
    ));
    // Requires revalidation suffix, so validation index will be decreased to 2,
    // and txn 4 will not need to return a validation task.
    assert!(matches!(
        s.finish_execution(2, 0, true),
        SchedulerTask::NoTask
    ));
    // txn 2's finish validation pulled back validation index, so 4 will get validated
    // and no need to return a validation task.
    assert!(matches!(
        s.finish_execution(4, 0, false),
        SchedulerTask::NoTask
    ));

    assert!(matches!(
        s.next_task(false),
        SchedulerTask::ValidationTask((2, 0), 1)
    ));
    // txn 3 hasn't finished execution, so no validation task for it.
    assert!(matches!(
        s.next_task(false),
        SchedulerTask::ValidationTask((4, 0), 1)
    ));

    // Validation index is decreased and no task returned to caller.
    assert!(matches!(
        s.finish_execution(3, 0, true),
        SchedulerTask::NoTask
    ));

    assert!(matches!(
        s.next_task(false),
        SchedulerTask::ValidationTask((3, 0), 2)
    ));
    // txn 4 dispatched for validation again because it the previous validation
    // hasn't finished.
    assert!(matches!(
        s.next_task(false),
        SchedulerTask::ValidationTask((4, 0), 2)
    ));

    // successful abort.
    assert!(s.try_abort(3, 0));
    assert!(matches!(
        s.finish_execution(1, 0, false),
        // wave is 2 since validation index is decreased twice
        SchedulerTask::ValidationTask((1, 0), 2)
    ));

    // unsuccessful abort.
    assert!(!s.try_abort(3, 0));
    assert!(matches!(
        s.finish_abort(3, 0),
        SchedulerTask::ExecutionTask((3, 1), None)
    ));

    // can abort even after succesful validation
    assert!(s.try_abort(4, 0));
    assert!(matches!(
        s.finish_abort(4, 0),
        SchedulerTask::ExecutionTask((4, 1), None)
    ));

    // txn 4 is aborted, so there won't be a validation task.
    assert!(matches!(
        s.next_task(false),
        SchedulerTask::ExecutionTask((5, 0), None)
    ));
    // Wrap up all outstanding tasks.
    assert!(matches!(
        s.finish_execution(4, 1, false),
        SchedulerTask::ValidationTask((4, 1), 3)
    ));
    assert!(matches!(
        s.finish_execution(3, 1, false),
        SchedulerTask::ValidationTask((3, 1), 3)
    ));

    assert!(matches!(
        s.finish_execution(5, 0, false),
        SchedulerTask::NoTask
    ));

    assert!(matches!(
        s.next_task(false),
        SchedulerTask::ValidationTask((5, 0), 3)
    ));

    s.finish_validation(0, 0);
    s.finish_validation(1, 2);
    for i in 2..6 {
        s.finish_validation(i, 3)
    }

    while s.try_commit().is_some() {}

    assert!(matches!(s.next_task(false), SchedulerTask::Done));
}

#[test]
fn scheduler_dependency() {
    let s = Scheduler::new(10);

    for i in 0..5 {
        // not calling finish execution, so validation tasks not dispatched.
        assert!(matches!(
            s.next_task(false),
            SchedulerTask::ExecutionTask((j, 0), None) if j == i
        ));
    }

    assert!(matches!(
        s.finish_execution(0, 0, false),
        SchedulerTask::ValidationTask((0, 0), _)
    ));
    assert!(matches!(
        s.next_task(false),
        SchedulerTask::ExecutionTask((5, 0), None)
    ));

    assert!(matches!(
        s.wait_for_dependency(3, 0),
        DependencyResult::Resolved
    ));
    assert!(matches!(
        s.wait_for_dependency(4, 2),
        DependencyResult::Dependency(_)
    ));

    assert!(matches!(
        s.finish_execution(2, 0, false),
        SchedulerTask::ValidationTask((2, 0), _)
    ));
    // resumed task doesn't bump incarnation
    assert!(matches!(
        s.next_task(false),
        SchedulerTask::ExecutionTask((4, 0), Some(_))
    ));
}

#[test]
fn scheduler_incarnation() {
    let s = Scheduler::new(5);

    for i in 0..5 {
        // not calling finish execution, so validation tasks not dispatched.
        assert!(matches!(
            s.next_task(false),
            SchedulerTask::ExecutionTask((j, 0), None) if j == i
        ));
    }

    // execution index = 5
    assert!(matches!(
        s.wait_for_dependency(1, 0),
        DependencyResult::Dependency(_)
    ));
    assert!(matches!(
        s.wait_for_dependency(3, 0),
        DependencyResult::Dependency(_)
    ));

    assert!(matches!(
        s.finish_execution(2, 0, true),
        SchedulerTask::NoTask
    ));
    assert!(matches!(
        s.finish_execution(4, 0, true),
        SchedulerTask::NoTask
    ));

    assert!(matches!(
        s.next_task(false),
        SchedulerTask::ValidationTask((2, 0), _)
    ));
    assert!(matches!(
        s.next_task(false),
        SchedulerTask::ValidationTask((4, 0), _)
    ));

    assert!(s.try_abort(2, 0));
    assert!(s.try_abort(4, 0));
    assert!(!s.try_abort(2, 0));

    assert!(matches!(
        s.finish_abort(2, 0),
        SchedulerTask::ExecutionTask((2, 1), None)
    ));

    assert!(matches!(
        s.finish_execution(0, 0, false),
        SchedulerTask::ValidationTask((0, 0), _)
    ));
    // execution index =  1

    assert!(matches!(s.finish_abort(4, 0), SchedulerTask::NoTask));

    assert!(matches!(
        s.next_task(false),
        SchedulerTask::ExecutionTask((1, 0), Some(_))
    ));
    assert!(matches!(
        s.next_task(false),
        SchedulerTask::ExecutionTask((3, 0), Some(_))
    ));
    assert!(matches!(
        s.next_task(false),
        SchedulerTask::ExecutionTask((4, 1), None)
    ));
    // execution index = 5

    assert!(matches!(
        s.finish_execution(1, 0, false),
        SchedulerTask::ValidationTask((1, 0), _)
    ));
    assert!(matches!(
        s.finish_execution(2, 1, false),
        SchedulerTask::ValidationTask((2, 1), _)
    ));
    assert!(matches!(
        s.finish_execution(3, 0, false),
        SchedulerTask::ValidationTask((3, 0), _)
    ));

    // validation index is 4, so finish execution doesn't return validation task, next task does.
    assert!(matches!(
        s.finish_execution(4, 1, false),
        SchedulerTask::NoTask
    ));
    assert!(matches!(
        s.next_task(false),
        SchedulerTask::ValidationTask((4, 1), _)
    ));
}

#[test]
fn scheduler_stop_idx() {
    let s = Scheduler::new(3);

    for i in 0..2 {
        // not calling finish execution, so validation tasks not dispatched.
        assert!(matches!(
            s.next_task(false),
            SchedulerTask::ExecutionTask((j, 0), None) if j == i
        ));
    }

    assert!(matches!(
        s.next_task(false),
        SchedulerTask::ExecutionTask((2, 0), None)
    ));

    // Finish executions & dispatch validation tasks.
    assert!(matches!(
        s.finish_execution(0, 0, true),
        SchedulerTask::NoTask
    ));
    assert!(matches!(
        s.finish_execution(1, 0, true),
        SchedulerTask::NoTask
    ));
    assert!(matches!(
        s.next_task(false),
        SchedulerTask::ValidationTask((0, 0), 1)
    ));
    assert!(matches!(
        s.next_task(false),
        SchedulerTask::ValidationTask((1, 0), 1)
    ));
    assert!(matches!(
        s.finish_execution(2, 0, true),
        SchedulerTask::NoTask
    ));
    assert!(matches!(
        s.next_task(false),
        SchedulerTask::ValidationTask((2, 0), 1)
    ));

    for i in 0..3 {
        s.finish_validation(i, 1)
    }

    while s.try_commit().is_some() {}

    assert!(matches!(s.next_task(false), SchedulerTask::Done));
}

#[test]
fn scheduler_drain_idx() {
    let s = Scheduler::new(3);

    for i in 0..3 {
        // not calling finish execution, so validation tasks not dispatched.
        assert!(matches!(
            s.next_task(false),
            SchedulerTask::ExecutionTask((j, 0), None) if j == i
        ));
    }

    // Finish executions & dispatch validation tasks.
    assert!(matches!(
        s.finish_execution(0, 0, true),
        SchedulerTask::NoTask
    ));
    assert!(matches!(
        s.finish_execution(1, 0, true),
        SchedulerTask::NoTask
    ));
    assert!(matches!(
        s.next_task(false),
        SchedulerTask::ValidationTask((0, 0), 1)
    ));
    assert!(matches!(
        s.next_task(false),
        SchedulerTask::ValidationTask((1, 0), 1)
    ));
    assert!(matches!(
        s.finish_execution(2, 0, true),
        SchedulerTask::NoTask
    ));
    assert!(matches!(
        s.next_task(false),
        SchedulerTask::ValidationTask((2, 0), 1)
    ));

    for i in 0..3 {
        s.finish_validation(i, 1)
    }

    while s.try_commit().is_some() {}

    assert!(matches!(s.next_task(false), SchedulerTask::Done));
}

#[test]
fn test_rolling_commit_wave() {
    let s = Scheduler::new(2);

    assert!(matches!(
        s.next_task(false),
        SchedulerTask::ExecutionTask((0, 0), None)
    ));

    // Finish execution for txns 0 without validate_suffix and because
    // validation index is higher will return validation task to the caller.
    assert!(matches!(
        s.finish_execution(0, 0, false),
        SchedulerTask::NoTask
    ));
    // finish validating txn 0 with proper wave
    s.finish_validation(0, 0);
    // txn 0 can be committed
    assert!(s.try_commit().is_some());
    assert!(matches!(s.commit_state(), (1, 0)));

    assert!(matches!(
        s.next_task(false),
        SchedulerTask::ExecutionTask((1, 0), None)
    ));

    // Increase validation_index
    assert!(matches!(s.next_task(false), SchedulerTask::NoTask));

    // Requires revalidation suffix, so validation index will be decreased to 1
    assert!(matches!(
        s.finish_execution(1, 0, true),
        SchedulerTask::NoTask
    ));

    // finish validating txn 1 with lower wave
    s.finish_validation(1, 0);
    // txn 1 cannot be committed
    assert!(s.try_commit().is_none());
    assert!(matches!(s.commit_state(), (1, 1)));

    // finish validating txn 1 with proper wave
    s.finish_validation(1, 1);
    // txn 1 can be committed
    assert!(s.try_commit().is_some());
    // commit_state wave is updated
    assert!(matches!(s.commit_state(), (2, 1)));

    // All txns have been committed.
    assert!(s.try_commit().is_none());
    assert!(matches!(s.next_task(false), SchedulerTask::Done));
}

#[test]
fn test_rolling_commit_wave_update() {
    let s = Scheduler::new(2);
    // create txn 0 with max_triggered_wave = 0 and required_wave = 1
    // create txn 1 with max_triggered_wave = 1 and required_wave = 1

    assert!(matches!(
        s.next_task(false),
        SchedulerTask::ExecutionTask((0, 0), None)
    ));

    assert!(matches!(
        s.next_task(false),
        SchedulerTask::ExecutionTask((1, 0), None)
    ));

    // Increase validation_index
    assert!(matches!(s.next_task(false), SchedulerTask::NoTask));

    // Requires revalidation suffix, so validation index will be decreased to 1
    // validation_index wave = 1
    // txn 1 max_triggered_wave = 1
    assert!(matches!(
        s.finish_execution(1, 0, true),
        SchedulerTask::NoTask
    ));

    // The required_wave of txn 0 is 1
    assert!(matches!(
        s.finish_execution(0, 0, false),
        SchedulerTask::ValidationTask((0, 0), 1)
    ));

    // finish validating txn 0 with lower wave
    s.finish_validation(0, 0);
    // txn 0 cannot be committed since the required_wave of txn 0 is 1
    assert!(s.try_commit().is_none());
    assert!(matches!(s.commit_state(), (0, 0)));

    // finish validating txn 0 with proper wave
    s.finish_validation(0, 1);
    // txn 0 can be committed
    assert!(s.try_commit().is_some());
    assert!(matches!(s.commit_state(), (1, 0)));

    // finish validating txn 1 with lower wave
    s.finish_validation(1, 0);
    // txn 1 cannot be committed
    assert!(s.try_commit().is_none());
    assert!(matches!(s.commit_state(), (1, 1)));

    // finish validating txn 1 with proper wave
    s.finish_validation(1, 1);
    // txn 1 can be committed
    assert!(s.try_commit().is_some());
    assert!(matches!(s.commit_state(), (2, 1)));

    // All txns have been committed.
    assert!(s.try_commit().is_none());
    assert!(matches!(s.next_task(false), SchedulerTask::Done));
}<|MERGE_RESOLUTION|>--- conflicted
+++ resolved
@@ -4,11 +4,7 @@
 use crate::{
     executor::BlockExecutor,
     proptest_types::types::{DeltaDataView, ExpectedOutput, KeyType, Task, Transaction, ValueType},
-<<<<<<< HEAD
-    scheduler::{DependencyResult, Scheduler, SchedulerTask, TaskGuard},
-=======
-    scheduler::{Scheduler, SchedulerTask},
->>>>>>> e77f8ce8
+    scheduler::{DependencyResult, Scheduler, SchedulerTask},
     task::ModulePath,
 };
 use aptos_aggregator::delta_change_set::{delta_add, delta_sub, DeltaOp, DeltaUpdate};
