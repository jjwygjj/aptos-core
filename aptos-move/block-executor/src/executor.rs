--- conflicted
+++ resolved
@@ -6,11 +6,7 @@
     counters::{TASK_EXECUTE_SECONDS, TASK_VALIDATE_SECONDS, VM_INIT_SECONDS},
     errors::*,
     output_delta_resolver::OutputDeltaResolver,
-<<<<<<< HEAD
-    scheduler::{DependencyStatus, Scheduler, SchedulerTask, TaskGuard, Version},
-=======
-    scheduler::{Scheduler, SchedulerTask, Version, Wave},
->>>>>>> e77f8ce8
+    scheduler::{DependencyStatus, Scheduler, SchedulerTask, Version, Wave},
     task::{ExecutionStatus, ExecutorTask, Transaction, TransactionOutput},
     txn_last_input_output::TxnLastInputOutput,
     view::{LatestView, MVHashMapView},
@@ -134,7 +130,6 @@
             versioned_data_cache.delete(&k, idx_to_execute);
         }
 
-<<<<<<< HEAD
         if last_input_output
             .record(idx_to_execute, speculative_view.take_reads(), result)
             .is_err()
@@ -145,11 +140,7 @@
             scheduler.halt();
             return SchedulerTask::NoTask;
         }
-        scheduler.finish_execution(idx_to_execute, incarnation, updates_outside, guard)
-=======
-        last_input_output.record(idx_to_execute, speculative_view.take_reads(), result);
         scheduler.finish_execution(idx_to_execute, incarnation, updates_outside)
->>>>>>> e77f8ce8
     }
 
     fn validate(
