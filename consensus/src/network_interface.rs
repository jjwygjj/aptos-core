--- conflicted
+++ resolved
@@ -9,13 +9,8 @@
 use aptos_consensus_types::{
     block_retrieval::{BlockRetrievalRequest, BlockRetrievalResponse},
     epoch_retrieval::EpochRetrievalRequest,
-<<<<<<< HEAD
     experimental::{commit_decision::CommitDecision, commit_vote::CommitVote, rand_share::RandShare, rand_decision::RandDecision},
-    proof_of_store::{ProofOfStore, SignedDigest},
-=======
-    experimental::{commit_decision::CommitDecision, commit_vote::CommitVote},
     proof_of_store::{ProofOfStore, SignedBatchInfo},
->>>>>>> a44c9ac7
     proposal_msg::ProposalMsg,
     sync_info::SyncInfo,
     vote_msg::VoteMsg,
