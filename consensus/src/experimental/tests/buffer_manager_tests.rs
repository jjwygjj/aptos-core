--- conflicted
+++ resolved
@@ -230,36 +230,24 @@
 ) {
     match self_loop_rx.next().await {
         Some(Event::Message(author, msg)) => {
-<<<<<<< HEAD
             match msg {
                 ConsensusMsg::CommitVoteMsg(_) | ConsensusMsg::CommitDecisionMsg(_) => {
-                    println!("got commit msg!");
+                    // println!("got commit msg!");
                     let event: UnverifiedEvent = msg.into();
                     // verify the message and send the message into self loop
                     commit_msg_tx
-                        .push(author, event.verify(author, verifier, false).unwrap())
+                        .push(author, event.verify(author, verifier, false, false).unwrap())
                         .ok();
                 }
                 ConsensusMsg::RandShareMsg(_) | ConsensusMsg::RandDecisionMsg(_) => {
-                    println!("got rand msg!");
+                    // println!("got rand msg!");
                     let event: UnverifiedEvent = msg.into();
                     // verify the message and send the message into self loop
                     rand_msg_tx
-                        .push(author, event.verify(author, verifier, false).unwrap())
+                        .push(author, event.verify(author, verifier, false, false).unwrap())
                         .ok();
                 }
                 _ => ()
-=======
-            if matches!(msg, ConsensusMsg::CommitVoteMsg(_)) {
-                let event: UnverifiedEvent = msg.into();
-                // verify the message and send the message into self loop
-                msg_tx
-                    .push(
-                        author,
-                        event.verify(author, verifier, false, false).unwrap(),
-                    )
-                    .ok();
->>>>>>> 4afed8dd
             }
         },
         item => {
