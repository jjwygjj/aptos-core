// Copyright (c) Aptos
// SPDX-License-Identifier: Apache-2.0

/// Equivalent to directly fetching blocks from mempool without a quorum store.
pub mod direct_mempool_quorum_store;

pub(crate) mod batch_aggregator;
pub(crate) mod batch_reader;
<<<<<<< HEAD
pub(crate) mod batch_requester;
pub(crate) mod batch_store;
pub(crate) mod counters;
pub(crate) mod network_listener;
pub(crate) mod proof_builder;
pub(crate) mod quorum_store;
pub(crate) mod quorum_store_db;
pub(crate) mod quorum_store_wrapper;
pub(crate) mod types;
pub(crate) mod utils;

mod schema;
=======
// TODO: remove allow(dead_code) when quorum store implementation is added
#[allow(dead_code)]
pub(crate) mod types;

mod counters;
>>>>>>> 29f352f8
#[cfg(test)]
mod tests;<|MERGE_RESOLUTION|>--- conflicted
+++ resolved
@@ -1,30 +1,24 @@
 // Copyright (c) Aptos
 // SPDX-License-Identifier: Apache-2.0
 
+pub mod counters;
 /// Equivalent to directly fetching blocks from mempool without a quorum store.
 pub mod direct_mempool_quorum_store;
 
 pub(crate) mod batch_aggregator;
 pub(crate) mod batch_reader;
-<<<<<<< HEAD
 pub(crate) mod batch_requester;
 pub(crate) mod batch_store;
-pub(crate) mod counters;
 pub(crate) mod network_listener;
 pub(crate) mod proof_builder;
 pub(crate) mod quorum_store;
 pub(crate) mod quorum_store_db;
 pub(crate) mod quorum_store_wrapper;
+// TODO: remove allow(dead_code) when quorum store implementation is added
+#[allow(dead_code)]
 pub(crate) mod types;
 pub(crate) mod utils;
 
 mod schema;
-=======
-// TODO: remove allow(dead_code) when quorum store implementation is added
-#[allow(dead_code)]
-pub(crate) mod types;
-
-mod counters;
->>>>>>> 29f352f8
 #[cfg(test)]
 mod tests;